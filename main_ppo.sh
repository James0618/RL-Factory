--- conflicted
+++ resolved
@@ -6,14 +6,7 @@
 export TEST_DATA='your/path/to/data/hotpot/test.parquet'
 # export VLLM_ATTENTION_BACKEND=XFORMERS
 
-<<<<<<< HEAD
-
-
 python3 -m verl.trainer.main_ppo --config-name=rl_factory_ppo_trainer \
-=======
-# mm support
-python3 -m verl.trainer.main_ppo\
->>>>>>> e9af8d30
     algorithm.adv_estimator=gae\
     data.train_files=$TRAIN_DATA\
     data.val_files=$TEST_DATA\
